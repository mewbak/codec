package codec

import (
	"bufio"
	"errors"
	"io"
	"reflect"

	"zikichombo.org/sound"
	"zikichombo.org/sound/ops"
	"zikichombo.org/sound/sample"
)

// ErrUnknownCodec is an error representing that a codec is unknown.
var ErrUnknownCodec = errors.New("unknown codec")

// ErrUnsupportedSampleCodec can be used by codec implementations
// which receive a request for encoding or decoding with a sample codec
// that is unsupported or doesn't make sense.
var ErrUnsupportedSampleCodec = errors.New("unsupported sample codec")

// AnySampleCodec is a sample.Codec which is used as a wildcard sample.Codec
// in this interface.
var AnySampleCodec = sample.Codec(-1)

// IoReadSeekCloser just wraps io.ReadSeeker and io.Closer, as a convenience
// for specifying a decoding function which can also seek (codec functions
// always have a Close())
type IoReadSeekCloser interface {
	io.ReadSeeker
	io.Closer
}

<<<<<<< HEAD
=======
// IoReadWriteSeekCloser wraps io.Reader, io.Writer, io.Seeker, and
// io.Closer as a convenience for specifying a codec function for
// sound.RandomAccess.
type IoReadWriteSeekCloser interface {
	IoReadSeekCloser
	io.Writer
}

>>>>>>> 883c1aad
// Codec represents a way of encoding and decoding sound.
type Codec struct {
	// Extensions lists the filename extensions which this codec claims to support.
	// Examples are .wav, .ogg, .caf.  The extension string includes the leading '.'.
	Extensions []string // Filename extensions

	// Sniff is a function which when provided with a *bufio.Reader r, may
	// call r.Peek(), and only r.Peek().  Sniff should return true only if
	// this codec has a Decoder function for the data based on the data
	// aquired via r.Peek().
	Sniff func(*bufio.Reader) bool

	// DefaultSampleCodec gives a default or preferred sample codec for the codec.
	// Some codecs, such as perception based compressed codecs, don't really have
	// a defined sample.Codec and should use AnySampleCodec for this field. Codecs
	// which only have decoding capabilities should also have AnySampleCodec in this
	// field.
	DefaultSampleCodec sample.Codec

	// Decoder tries to turn an io.ReadCloser into a sound.Source.  In the event
	// the decoder does not use a single defined sample.Codec during the entire
	// decoding process for the resulting sound.Source, then the second return
	// value should be AnySampleCodec (if the error return value is nil).
	Decoder func(io.ReadCloser) (sound.Source, sample.Codec, error)

	// SeekingDecoder is exactly like Decoder but returns a sound.SourceSeeker
	// given an io.ReadSeekClose.
	SeekingDecoder func(IoReadSeekCloser) (sound.SourceSeeker, sample.Codec, error)

	// Encoder tries to turn an io.WriteCloser into a sound.Sink.
	// The sample.Codec argument can specify the desired sample Codec.
	// For encodings which don't use a defined sample.Codec, the function
	// should return (nil, ErrUnsupportedSampleCodec) in the event c
	// is not AnySampleCodec.
	Encoder func(w io.WriteCloser, c sample.Codec) (sound.Sink, error)

	// RandomAccess tries to turn an io.ReadWriteSeeker into sound.RandomAccess.
	// If the codec does not make use of a defined sample.Codec and c is
	// not AnySampleCodec, then the function should return (nil, ErrUnsupporteSampleCodec).
<<<<<<< HEAD
	RandomAccess func(ws io.ReadWriteSeeker, c sample.Codec) (sound.RandomAccess, error)
=======
	RandomAccess func(ws IoReadWriteSeekCloser, c sample.Codec) (sound.RandomAccess, error)
>>>>>>> 883c1aad
}

type codec struct {
	Codec

	// PkgPath is the package path of the codec functions above.  It is populated
	// by RegisterCodec().  RegisterCodec() will only succeed if all non-nil codec
	// functions have the same package path.  CodecFor() allows callers to select
	// Codecs by PkgPath in the case of conflicts when there are multiple codecs
	// available.
	PkgPath string
}

var codecs []codec

// ErrNonUniformCodec is an error indicating a codec has non
// uniform package paths beween the available codec functions.
// (Encoder,Decoder,SeekingDecoder,RandomAccess)
var ErrNonUniformCodec = errors.New("non uniform codec")

func pkgPath(v interface{}) string {
	typ := reflect.ValueOf(v).Type()
	return typ.PkgPath()
}

// RegisterCodec registers a codec so that consumers of this package
// can treat sound I/O generically and switch between codecs.
//
// A package "p" implementing a Codec can register a codec in its init()
// function.
//
// Although c is a pointer, a "deep" copy of c is added to the list of registered codecs.
//
// RegisterCodec returns a nil error upon success and ErrNonUniformCodec
// if any two non-nil functions from c.{Encoder,Decoder,SeekingDecoder,RandomAccess}
// do not have the same package path.
func RegisterCodec(c *Codec) error {

	pkgPaths := make([]string, 0, 4)
	if c.Encoder != nil {
		pkgPaths = append(pkgPaths, pkgPath(c.Encoder))
	}
	if c.Decoder != nil {
		pkgPaths = append(pkgPaths, pkgPath(c.Decoder))
	}
	if c.SeekingDecoder != nil {
		pkgPaths = append(pkgPaths, pkgPath(c.SeekingDecoder))
	}
	if c.RandomAccess != nil {
		pkgPaths = append(pkgPaths, pkgPath(c.RandomAccess))
	}
	var thePath string
	if len(pkgPaths) > 1 {
		thePath = pkgPaths[0]
		for i := 1; i < len(pkgPaths); i++ {
			if pkgPaths[i] != thePath {
				return ErrNonUniformCodec
			}
		}
	}

	exts := make([]string, len(c.Extensions))
	for i, ext := range c.Extensions {
		exts[i] = ext
	}

	codecs = append(codecs, codec{
		PkgPath: thePath,
		Codec: Codec{
			Extensions:         exts,
			Sniff:              c.Sniff,
			DefaultSampleCodec: c.DefaultSampleCodec,
			Decoder:            c.Decoder,
			SeekingDecoder:     c.SeekingDecoder,
			Encoder:            c.Encoder,
			RandomAccess:       c.RandomAccess}})
	return nil
}

// CodecFor tries to find a codec based on a filename extension.
//
// The returned codec, although a pointer to a struct with fields, should be
// treated as read-only.  Not doing so may result in race conditions or worse.
//
// The function pkgSel may be used to filter or select packages implementing
// codecs.  If the supplied value is nil, then by default the behavior
// is as if the function body were "return true".  As multiple codec implementations
// may exist, the first codec whose package path p is such that pkgSel(p) is true
// will be returned.
func CodecFor(ext string, pkgSel func(string) bool) (*Codec, error) {
	for i := range codecs {
		c := &codecs[i]
		for _, codExt := range c.Extensions {
			if ext == codExt {
				if pkgSel == nil || pkgSel(c.PkgPath) {
					return &c.Codec, nil
				}
			}
		}
	}
	return nil, ErrUnknownCodec
}

// Decoder tries to turn an io.ReadCloser into a sound.Source.  If it fails, it
// returns a non-nil error.
//
// The function pkgSel may be used to filter or select packages implementing
// codecs.  If the supplied value is nil, then by default the behavior is as if
// the function body were "return true".  As multiple codec implementations may
// exist, the first codec whose package path p is such that pkgSel(p) is true
// will be returned.
//
// If it succeeds, it also returns a sample.Codec which may either be:
//
// 1. AnySampleCodec, indicating there is no fixed sample codec for the decoder
// behind sound.Source; or
//
// 2. A sample.Codec which defined the data received in sound.Source.
func Decoder(r io.ReadCloser, pkgSel func(string) bool) (sound.Source, sample.Codec, error) {
<<<<<<< HEAD
	theCodec := sniff(r, pkgSel)
	if theCodec == nil {
		return nil, AnySampleCodec, ErrUnknownCodec
	}
	return theCodec.Decoder(r)
=======
	theCodec, rr := sniff(r, pkgSel)
	if theCodec == nil {
		return nil, AnySampleCodec, ErrUnknownCodec
	}
	return theCodec.Decoder(rr)
>>>>>>> 883c1aad
}

// SeekingDecoder is exactly like Decoder with respect to all arguments and
// functionality with the following exceptions
//
// 1. The io.ReadCloser must be seekable.
//
// 2. It returns a sound.SourceSeeker rather than a sound.Source.
func SeekingDecoder(r IoReadSeekCloser, pkgSel func(string) bool) (sound.SourceSeeker, sample.Codec, error) {
<<<<<<< HEAD
	theCodec := sniff(r, pkgSel)
	if theCodec == nil {
		return nil, AnySampleCodec, ErrUnknownCodec
	}
	return theCodec.SeekingDecoder(r)
}

func sniff(r io.Reader, pkgSel func(string) bool) *Codec {
=======
	theCodec, rr := sniff(r, pkgSel)
	if theCodec == nil {
		return nil, AnySampleCodec, ErrUnknownCodec
	}
	rr.Seeker = r
	return theCodec.SeekingDecoder(rr)
}

type brCloser struct {
	*bufio.Reader
	io.Closer
	io.Seeker
}

func sniff(r io.ReadCloser, pkgSel func(string) bool) (*Codec, *brCloser) {
>>>>>>> 883c1aad
	br := bufio.NewReader(r)
	var theCodec *Codec
	for i := range codecs {
		c := &codecs[i]
		if c.Sniff != nil && c.Sniff(br) && (pkgSel == nil || pkgSel(c.PkgPath)) {
			theCodec = &c.Codec
		}
	}
<<<<<<< HEAD
	return theCodec
}

// this helps us to deal with closing a bufio.Reader as above.
// as bufio.Reader is needed for Sniff().
type brCloser struct {
	*bufio.Reader
	io.Closer
}

func (brc *brCloser) Close() error {
	return brc.Closer.Close()
=======
	return theCodec, &brCloser{Reader: br, Closer: r}
>>>>>>> 883c1aad
}

// Encoder tries to turn an io.WriteCloser into a sound.Sink
// given a filename extension.
func Encoder(dst io.WriteCloser, ext string) (sound.Sink, error) {
	co, err := CodecFor(ext, nil)
	if err != nil {
		return nil, err
	}
	return co.Encoder(dst, co.DefaultSampleCodec)
}

// EncoderWith tries to turn an io.WriteCloser into a sound.Sink
// given a filename extension and a sample.Codec.
//
// The sample codec may be AnySampleCodec, which should be used when
// the caller is not sure of the desired sample codec c.
func EncoderWith(dst io.WriteCloser, ext string, c sample.Codec) (sound.Sink, error) {
	co, err := CodecFor(ext, nil)
	if err != nil {
		return nil, err
	}
	return co.Encoder(dst, c)
}

// Encode encodes a sound.Source to an io.WriteCloser, selecting
// the codec based on a filename extension ext. It returns any
// error that may have been encountered in that process.
func Encode(dst io.WriteCloser, src sound.Source, ext string) error {
	return EncodeWith(dst, src, ext, AnySampleCodec)
}

// EncodeWith encodes a sound.Source to an io.WriteCloser, selecting
// the codec based on a filename extension ext and desired sample codec co.
//
// EncodeWith returns any error that may have been encountered in that process.
func EncodeWith(dst io.WriteCloser, src sound.Source, ext string, co sample.Codec) error {
	snk, err := EncoderWith(dst, ext, co)
	if err != nil {
		return err
	}
	return ops.Copy(snk, src)
}<|MERGE_RESOLUTION|>--- conflicted
+++ resolved
@@ -31,8 +31,6 @@
 	io.Closer
 }
 
-<<<<<<< HEAD
-=======
 // IoReadWriteSeekCloser wraps io.Reader, io.Writer, io.Seeker, and
 // io.Closer as a convenience for specifying a codec function for
 // sound.RandomAccess.
@@ -41,7 +39,6 @@
 	io.Writer
 }
 
->>>>>>> 883c1aad
 // Codec represents a way of encoding and decoding sound.
 type Codec struct {
 	// Extensions lists the filename extensions which this codec claims to support.
@@ -81,11 +78,7 @@
 	// RandomAccess tries to turn an io.ReadWriteSeeker into sound.RandomAccess.
 	// If the codec does not make use of a defined sample.Codec and c is
 	// not AnySampleCodec, then the function should return (nil, ErrUnsupporteSampleCodec).
-<<<<<<< HEAD
-	RandomAccess func(ws io.ReadWriteSeeker, c sample.Codec) (sound.RandomAccess, error)
-=======
 	RandomAccess func(ws IoReadWriteSeekCloser, c sample.Codec) (sound.RandomAccess, error)
->>>>>>> 883c1aad
 }
 
 type codec struct {
@@ -205,19 +198,11 @@
 //
 // 2. A sample.Codec which defined the data received in sound.Source.
 func Decoder(r io.ReadCloser, pkgSel func(string) bool) (sound.Source, sample.Codec, error) {
-<<<<<<< HEAD
-	theCodec := sniff(r, pkgSel)
-	if theCodec == nil {
-		return nil, AnySampleCodec, ErrUnknownCodec
-	}
-	return theCodec.Decoder(r)
-=======
 	theCodec, rr := sniff(r, pkgSel)
 	if theCodec == nil {
 		return nil, AnySampleCodec, ErrUnknownCodec
 	}
 	return theCodec.Decoder(rr)
->>>>>>> 883c1aad
 }
 
 // SeekingDecoder is exactly like Decoder with respect to all arguments and
@@ -227,16 +212,6 @@
 //
 // 2. It returns a sound.SourceSeeker rather than a sound.Source.
 func SeekingDecoder(r IoReadSeekCloser, pkgSel func(string) bool) (sound.SourceSeeker, sample.Codec, error) {
-<<<<<<< HEAD
-	theCodec := sniff(r, pkgSel)
-	if theCodec == nil {
-		return nil, AnySampleCodec, ErrUnknownCodec
-	}
-	return theCodec.SeekingDecoder(r)
-}
-
-func sniff(r io.Reader, pkgSel func(string) bool) *Codec {
-=======
 	theCodec, rr := sniff(r, pkgSel)
 	if theCodec == nil {
 		return nil, AnySampleCodec, ErrUnknownCodec
@@ -252,7 +227,6 @@
 }
 
 func sniff(r io.ReadCloser, pkgSel func(string) bool) (*Codec, *brCloser) {
->>>>>>> 883c1aad
 	br := bufio.NewReader(r)
 	var theCodec *Codec
 	for i := range codecs {
@@ -261,22 +235,7 @@
 			theCodec = &c.Codec
 		}
 	}
-<<<<<<< HEAD
-	return theCodec
-}
-
-// this helps us to deal with closing a bufio.Reader as above.
-// as bufio.Reader is needed for Sniff().
-type brCloser struct {
-	*bufio.Reader
-	io.Closer
-}
-
-func (brc *brCloser) Close() error {
-	return brc.Closer.Close()
-=======
 	return theCodec, &brCloser{Reader: br, Closer: r}
->>>>>>> 883c1aad
 }
 
 // Encoder tries to turn an io.WriteCloser into a sound.Sink
